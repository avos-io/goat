--- conflicted
+++ resolved
@@ -22,11 +22,7 @@
         token: ${{ secrets.PROTOREPO_ACCESS }}
 
     - name: Update submodules
-<<<<<<< HEAD
-      run:  git submodule update --init --recursive
-=======
       run: git submodule update --init --recursive
->>>>>>> 0105ea73
 
     - name: Setup Golang with cache
       uses: magnetikonline/action-golang-cache@v3
